--- conflicted
+++ resolved
@@ -65,11 +65,7 @@
 
 ## Share Interesting Content
 
-<<<<<<< HEAD
-Help the community discover relevant research by sharing interesting content related to neuroscience, reinforcement learning, SLAM, sparsity in neural networks, world models, sensorimotor AI, and computational neuroscience (grid cells, neocortex theories, hippocampus-thalamus-entorhinal cortex connections). Tag us on [Twitter/X](https://x.com/1000brainsproj) or [Bluesky](https://bsky.app/profile/thousandbrains.org), or post on our [forum](https://thousandbrains.discourse.group/) to bring relevant findings to the community's attention.
-=======
 Help the community discover relevant research by sharing interesting content related to neuroscience, reinforcement learning, SLAM, sparsity in neural networks, world models, sensorimotor AI, and computational neuroscience (grid cells, neocortex theories, hippocampus-thalamus-entorhinal cortex connections). Tag us on [Twitter/X](https://x.com/1000brainsproj) or [Bluesky](https://bsky.app/profile/thousandbrains.org), or post on our [forum](https://thousandbrains.discourse.group/) to bring relevant findings to our attention.
->>>>>>> 32714d16
 
 If you want to discuss further opportunities, such as mentioning us in a blog post or newspaper article or recording an interview with us, don't hesitate to contact [info@thousandbrains.org](mailto:info@thousandbrains.org).
 
