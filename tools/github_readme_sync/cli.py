# Copyright 2025 Thousand Brains Project
# Copyright 2024 Numenta Inc.
#
# Copyright may exist in Contributors' modifications
# and/or contributions to the work.
#
# Use of this source code is governed by the MIT
# license that can be found in the LICENSE file or at
# https://opensource.org/licenses/MIT.
import argparse
import logging
import os
import sys
from pathlib import Path

from dotenv import load_dotenv

from tools.github_readme_sync.colors import RED, RESET
from tools.github_readme_sync.export import export
from tools.github_readme_sync.hierarchy import (
    check_external,
    check_hierarchy_file,
    create_hierarchy_file,
)
from tools.github_readme_sync.index import generate_index
from tools.github_readme_sync.readme import ReadMe
from tools.github_readme_sync.upload import upload

monty_root = Path(__file__).resolve().parent.parent.parent
sys.path.append(str(monty_root))


def main():
    parser = argparse.ArgumentParser(
        description="CLI tool to manage exporting, checking, and uploading docs."
    )
    subparsers = parser.add_subparsers(dest="command", required=True)

    # Export command
    export_parser = subparsers.add_parser(
        "export", help="Export the readme docs and create a hierarchy.md file"
    )
    export_parser.add_argument(
        "folder", help="The directory where the exported docs will be stored"
    )
    export_parser.add_argument("version", help="The version for the exported docs")

    # Check command
    check_parser = subparsers.add_parser(
        "check", help="Check the hierarchy.md file and ensure all docs exist"
    )
    check_parser.add_argument(
        "folder", help="The directory containing hierarchy.md and corresponding docs"
    )

    # Upload command
    upload_parser = subparsers.add_parser(
        "upload",
        help="Upload the docs in the folder to ReadMe under the specified version",
    )
    upload_parser.add_argument("folder", help="The directory containing docs to upload")
    upload_parser.add_argument("version", help="The version to upload the docs under")

    # Check external links command
    check_external_parser = subparsers.add_parser(
        "check-external",
        help="Check external links in all markdown files from the specified directory",
    )
    check_external_parser.add_argument(
        "folder", help="The directory containing markdown files to check"
    )
    check_external_parser.add_argument(
        "version", help="The version to check external links for"
    )
    check_external_parser.add_argument(
        "--ignore",
        nargs="*",
        default=[],
        help="List of directories to exclude from link checking",
    )

    # Delete version command
    delete_parser = subparsers.add_parser(
        "delete", help="Delete a specific version from ReadMe"
    )
    delete_parser.add_argument("version", help="The version to delete")

    # Generate index command
    index_parser = subparsers.add_parser(
        "generate-index", help="Generate index.json from docs front-matter"
    )
<<<<<<< HEAD
    index_parser.add_argument("folder", help="The directory to scan for markdown files")
    index_parser.add_argument("output_file", help="Output file name")
=======
    index_parser.add_argument(
        "folder", help="The docs directory to scan for markdown files"
    )
    index_parser.add_argument("output_file", help="Path to output data file")
>>>>>>> 979a2c58

    args = parser.parse_args()

    initialize()

    if args.command == "export":
        check_env()
        hierarchy = export(args.folder, ReadMe(args.version))
        create_hierarchy_file(args.folder, hierarchy)

    elif args.command == "check":
        check_hierarchy_file(args.folder)

    elif args.command == "upload":
        check_env()
        hierarchy = check_hierarchy_file(args.folder)
        upload(hierarchy, args.folder, rdme=ReadMe(args.version))

    elif args.command == "check-external":
        check_readme_api_key()
        check_external(args.folder, args.ignore, ReadMe(args.version))

    elif args.command == "delete":
        check_readme_api_key()
        rdme = ReadMe(args.version)
        rdme.delete_version()

    elif args.command == "generate-index":
        generate_index(args.folder, args.output_file)


def check_readme_api_key():
    if not os.getenv("README_API_KEY"):
        logging.error(f"{RED}README_API_KEY environment variable not set{RESET}")
        sys.exit(1)


def check_image_path():
    if not os.getenv("IMAGE_PATH"):
        logging.error(f"{RED}IMAGE_PATH environment variable not set{RESET}")
        sys.exit(1)


def check_env():
    check_readme_api_key()
    check_image_path()


def initialize():
    env_log_level = os.getenv("LOG_LEVEL")

    if env_log_level is None:
        logging.basicConfig(level=logging.INFO, format="%(message)s")
    else:
        logging.basicConfig(level=env_log_level.upper(), format="%(message)s")

    load_dotenv()


if __name__ == "__main__":
    main()<|MERGE_RESOLUTION|>--- conflicted
+++ resolved
@@ -89,15 +89,10 @@
     index_parser = subparsers.add_parser(
         "generate-index", help="Generate index.json from docs front-matter"
     )
-<<<<<<< HEAD
-    index_parser.add_argument("folder", help="The directory to scan for markdown files")
-    index_parser.add_argument("output_file", help="Output file name")
-=======
     index_parser.add_argument(
         "folder", help="The docs directory to scan for markdown files"
     )
     index_parser.add_argument("output_file", help="Path to output data file")
->>>>>>> 979a2c58
 
     args = parser.parse_args()
 
